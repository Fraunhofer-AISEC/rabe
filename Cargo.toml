[package]
name = "rabe"
<<<<<<< HEAD
version = "0.1.1"
authors = [
    "Schanzenbach, Martin <martin.schanzenbach@aisec.fraunhofer.de>",
    "Bramm, Georg <georg.bramm@aisec.fraunhofer.de>",
    "Schuette, Julian <julian.schuette@aisec.fraunhofer.de>"
]
=======
version = "0.2.0"
description = "ABE Schemes implemented in rust."
authors = ["Schanzenbach, Martin <martin.schanzenbach@aisec.fraunhofer.de>", "Bramm, Georg <georg.bramm@aisec.fraunhofer.de>", "Schuette, Julian <julian.schuette@aisec.fraunhofer.de>"]
license = "MIT"
>>>>>>> c781f533

[lib]
name="rabe"
crate-type=["rlib", "cdylib"]

[dependencies]
arrayref = "0.3.4"
libc = "0.2.0"
<<<<<<< HEAD
bn = { path = "../bn" }
rand = "0.7.3"
=======
bn = { git = "https://github.com/georgbramm/bn", rev="b22bd6474eb3794e38b5ecda792c853cf8749234" }
>>>>>>> c781f533
blake2-rfc = "0.2.17"
rust-crypto = "0.2.36"
byteorder = "1.2.2"
bincode = "1.0.0"
num-bigint = "0.1.40"
serde = "1.0.16"
serde_json = "1.0.4"
serde_cbor = "0.9"
serde_derive = "1.0.16"
<<<<<<< HEAD
clap = "2.33.1"
=======
clap = "2.27.1"
base64 = "0.10.1"
>>>>>>> c781f533
<|MERGE_RESOLUTION|>--- conflicted
+++ resolved
@@ -1,18 +1,12 @@
 [package]
 name = "rabe"
-<<<<<<< HEAD
-version = "0.1.1"
+version = "0.2.1"
+description = "ABE Schemes implemented in rust."
 authors = [
     "Schanzenbach, Martin <martin.schanzenbach@aisec.fraunhofer.de>",
     "Bramm, Georg <georg.bramm@aisec.fraunhofer.de>",
-    "Schuette, Julian <julian.schuette@aisec.fraunhofer.de>"
-]
-=======
-version = "0.2.0"
-description = "ABE Schemes implemented in rust."
-authors = ["Schanzenbach, Martin <martin.schanzenbach@aisec.fraunhofer.de>", "Bramm, Georg <georg.bramm@aisec.fraunhofer.de>", "Schuette, Julian <julian.schuette@aisec.fraunhofer.de>"]
+    "Schuette, Julian <julian.schuette@aisec.fraunhofer.de>"]
 license = "MIT"
->>>>>>> c781f533
 
 [lib]
 name="rabe"
@@ -21,12 +15,8 @@
 [dependencies]
 arrayref = "0.3.4"
 libc = "0.2.0"
-<<<<<<< HEAD
-bn = { path = "../bn" }
 rand = "0.7.3"
-=======
-bn = { git = "https://github.com/georgbramm/bn", rev="b22bd6474eb3794e38b5ecda792c853cf8749234" }
->>>>>>> c781f533
+bn = { git = "https://github.com/georgbramm/bn" }
 blake2-rfc = "0.2.17"
 rust-crypto = "0.2.36"
 byteorder = "1.2.2"
@@ -36,9 +26,5 @@
 serde_json = "1.0.4"
 serde_cbor = "0.9"
 serde_derive = "1.0.16"
-<<<<<<< HEAD
-clap = "2.33.1"
-=======
 clap = "2.27.1"
-base64 = "0.10.1"
->>>>>>> c781f533
+base64 = "0.10.1"