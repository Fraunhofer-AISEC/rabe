--- conflicted
+++ resolved
@@ -33,13 +33,10 @@
 //!let sk: Ac17CpSecretKey = cp_keygen(&msk, &vec!["A".to_string(), "B".to_string()]).unwrap();
 //!assert_eq!(cp_decrypt(&sk, &ct).unwrap(), plaintext);
 //! ```
-extern crate bn;
-extern crate serde;
-extern crate serde_json;
-
-<<<<<<< HEAD
-use std::string::String;
-use std::ops::Neg;
+use std::{
+    string::String,
+    ops::Neg
+};
 use bn::{Group, Gt, G1, G2, Fr, pairing};
 use rand::Rng;
 use utils::{
@@ -49,16 +46,6 @@
     aes::*,
     hash::blake2b_hash_g1
 };
-=======
-use bn::*;
-use std::ops::Neg;
-use std::string::String;
-use utils::aes::*;
-use utils::hash::blake2b_hash_g1;
-use utils::policy::msp::AbePolicy;
-use utils::secretsharing::*;
-use utils::tools::*;
->>>>>>> c781f533
 
 /// An AC17 Public Key (PK)
 #[derive(Serialize, Deserialize, PartialEq, Clone)]
@@ -164,18 +151,8 @@
         _e_gh_ka.push(_e_gh.pow(_k[_i] * _a[_i] + _k[ASSUMPTION_SIZE]));
     }
 
-    let _pk = Ac17PublicKey {
-        _g: _g,
-        _h_a: _h_a,
-        _e_gh_ka: _e_gh_ka,
-    };
-    let _msk = Ac17MasterKey {
-        _g: _g,
-        _h: _h,
-        _g_k: _g_k,
-        _a: _a,
-        _b: _b,
-    };
+    let _pk = Ac17PublicKey { _g,_h_a,_e_gh_ka};
+    let _msk = Ac17MasterKey {_g, _h, _g_k, _a, _b};
 
     // return PK and MSK
     return (_pk, _msk);
@@ -258,11 +235,7 @@
     _k_p.push(_g_k[ASSUMPTION_SIZE] + (msk._g * _sigma.neg()));
     return Some(Ac17CpSecretKey {
         _attr: attributes.clone(),
-        _sk: Ac17SecretKey {
-            _k_0: _k_0,
-            _k: _k,
-            _k_p: _k_p,
-        },
+        _sk: Ac17SecretKey {_k_0, _k, _k_p},
     });
 }
 
@@ -371,14 +344,14 @@
 ///	* `ct` - An AC17CP Ciphertext
 ///
 pub fn cp_decrypt(sk: &Ac17CpSecretKey, ct: &Ac17CpCiphertext) -> Option<Vec<u8>> {
-    if traverse_str(&sk._attr, &ct._policy) == false {
+    return if traverse_str(&sk._attr, &ct._policy) == false {
         //println!("Error: attributes in sk do not match policy in ct.");
-        return None;
+        None
     } else {
         match calc_pruned_str(&sk._attr, &ct._policy) {
             None => {
                 //println!("Error: attributes in sk do not match policy in ct.");
-                return None;
+                None
             }
             Some((_match, _list)) => {
                 if _match {
@@ -404,10 +377,10 @@
                     }
                     let _msg = ct._ct._c_p * (_prod2_gt * _prod1_gt.inverse());
                     // Decrypt plaintext using derived secret from cp-abe scheme
-                    return decrypt_symmetric(&_msg, &ct._ct._ct);
+                    decrypt_symmetric(&_msg, &ct._ct._ct)
                 } else {
                     println!("Error: attributes in sk do not match policy in ct.");
-                    return None;
+                    None
                 }
             }
         }
@@ -517,11 +490,7 @@
     }
     return Some(Ac17KpSecretKey {
         _policy: policy.clone(),
-        _sk: Ac17SecretKey {
-            _k_0: _k_0,
-            _k: _k,
-            _k_p: Vec::new(),
-        },
+        _sk: Ac17SecretKey { _k_0, _k, _k_p: Vec::new()},
     });
 }
 
@@ -597,16 +566,14 @@
 ///	* `ct` - An AC17KP Ciphertext
 ///
 pub fn kp_decrypt(sk: &Ac17KpSecretKey, ct: &Ac17KpCiphertext) -> Option<Vec<u8>> {
-    if traverse_str(&ct._attr, &sk._policy) == false {
+    return if traverse_str(&ct._attr, &sk._policy) == false {
         println!("Error: attributes in ct do not match policy in sk.");
-        return None;
+        None
     } else {
-        let _pruned = calc_pruned_str(&ct._attr, &sk._policy);
-        //println!("pruned attributes: {:?} ",calc_pruned_str(&ct._attr, &sk._policy).unwrap().1);
-        match _pruned {
+        match calc_pruned_str(&ct._attr, &sk._policy) {
             None => {
                 println!("Error: attributes in sk do not match policy in ct.");
-                return None;
+                None
             }
             Some(_p) => {
                 let (_match, _list) = _p;
@@ -637,10 +604,10 @@
                     }
                     let _msg = ct._ct._c_p * (_prod2_gt * _prod1_gt.inverse());
                     // Decrypt plaintext using derived secret from cp-abe scheme
-                    return decrypt_symmetric(&_msg, &ct._ct._ct);
+                    decrypt_symmetric(&_msg, &ct._ct._ct)
                 } else {
                     println!("Error: attributes in sk do not match policy in ct.");
-                    return None;
+                    None
                 }
             }
         }
