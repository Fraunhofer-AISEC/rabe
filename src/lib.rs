// no serde traits until now
//#[macro_use]
//extern crate serde_derive;

extern crate libc;
extern crate serde;
extern crate serde_json;
extern crate bn;
extern crate rand;
extern crate byteorder;
extern crate crypto;
extern crate bincode;
extern crate rustc_serialize;
extern crate num_bigint;
<<<<<<< HEAD
=======

use libc::*;
use std::ffi::CString;
use std::ffi::CStr;
use std::mem::transmute;
>>>>>>> ddc2b244
use std::collections::LinkedList;
use std::string::String;
use num_bigint::BigInt;
use bn::*;
use crypto::digest::Digest;
use crypto::sha3::Sha3;
use crypto::{symmetriccipher, buffer, aes, blockmodes};
use crypto::buffer::{ReadBuffer, WriteBuffer, BufferResult};
use bincode::SizeLimit::Infinite;
//use bincode::rustc_serialize::{encode, decode};
use bincode::rustc_serialize::encode;
use rustc_serialize::Encodable;
use rustc_serialize::hex::ToHex;
//use byteorder::{ByteOrder, BigEndian};
use rand::Rng;
use policy::AbePolicy;

mod policy;

// Barreto-Naehrig (BN) curve construction with an efficient bilinear pairing e: G1 × G2 → GT

//#[doc = /**
// * TODO
// * - Put everything in a module (?)
// * - Encrypt/Decrypt
// * - Serialization, bn::Gt is not serializable :(((
// *
// */]
#[derive(RustcEncodable, RustcDecodable, PartialEq)]
pub struct AbePublicKey {
    _h: bn::G2,
    _h_n: Vec<(bn::G2)>,
    _t_n: Vec<(bn::Gt)>,
}

#[derive(RustcEncodable, RustcDecodable, PartialEq)]
pub struct AbeMasterKey {
    _g: bn::G1,
    _h: bn::G2,
    _a: Vec<(bn::Fr)>,
    _b: Vec<(bn::Fr)>,
    _d: Vec<(bn::G1)>,
}

#[derive(RustcEncodable, RustcDecodable, PartialEq)]
pub struct AbeCiphertext {
    _ct_0: Vec<(bn::G2)>,
    _ct_y: Vec<(bn::G1, bn::G1, bn::G1)>,
    _ct_prime: bn::Gt,
    _ct: Vec<u8>,
    _iv: [u8; 16],
}

pub struct CpAbeSecretKey {
    _sk_0: Vec<(bn::G2)>,
    _sk_y: Vec<(bn::G1, bn::G1, bn::G1)>,
    _sk_t: Vec<(bn::G1)>,
}

pub struct KpAbeSecretKey {
    _sk_0: Vec<(bn::G2)>,
    _sk_y: Vec<(bn::G1, bn::G1, bn::G1)>,
}

//For C
#[derive(RustcEncodable, RustcDecodable, PartialEq)]
pub struct AbeContext {
    _msk: AbeMasterKey,
    _pk: AbePublicKey,
}
impl AbePolicy {
    pub fn from_string(policy: &String) -> Option<AbePolicy> {
        policy::string_to_msp(policy)
    }
    pub fn from_json(json: &serde_json::Value) -> Option<AbePolicy> {
        policy::json_to_msp(json)
    }
}

// BOTH SHARE

pub fn abe_setup() -> (AbePublicKey, AbeMasterKey) {
    // random number generator
    let rng = &mut rand::thread_rng();
    // generator of group G1: g and generator of group G2: h
    let g = G1::random(rng);
    let h = G2::random(rng);
    // vec's msk and pk
    let mut _msk_a: Vec<(bn::Fr)> = Vec::new();
    let mut _msk_b: Vec<(bn::Fr)> = Vec::new();
    let mut _msk_d: Vec<(bn::G1)> = Vec::new();
    let mut _pk_hn: Vec<(bn::G2)> = Vec::new();
    let mut _pk_tn: Vec<(bn::Gt)> = Vec::new();
    // generate d1,d2 and d3 from Z_p (* means it must not be null, can we be sure?)
    // TODO: check in lib if Fr::random(rng) can produce zero or not at all
    let d1 = Fr::random(rng);
    let d2 = Fr::random(rng);
    let d3 = Fr::random(rng);
    // generate a1,a2 from Z*_p (* means it must not be null, can we be sure?)
    let a1 = Fr::random(rng);
    let a2 = Fr::random(rng);
    // push into vecs
    _msk_a.push(a1);
    _msk_a.push(a2);
    // generate random b1,b2 from Z_p and push into vec b
    _msk_b.push(Fr::random(rng));
    _msk_b.push(Fr::random(rng));
    // generate g^d1, g^d2 and g^d3
    _msk_d.push(g * d1);
    _msk_d.push(g * d2);
    _msk_d.push(g * d3);
    // calculate h^a1 and h^a2 and push into vec hn
    _pk_hn.push(h * a1);
    _pk_hn.push(h * a2);
    // calculate pairing for T1 and T2
    _pk_tn.push(pairing(g, h).pow(d1 * a1 + d3));
    _pk_tn.push(pairing(g, h).pow(d2 * a2 + d3));
    // set values of PK
    let pk = AbePublicKey {
        _h: h,
        _h_n: _pk_hn,
        _t_n: _pk_tn,
    };
    // set values of MSK
    let msk = AbeMasterKey {
        _g: g,
        _h: h,
        _a: _msk_a,
        _b: _msk_b,
        _d: _msk_d,
    };
    // return PK and MSK
    return (pk, msk);
}

// CP ABE PART

pub fn cpabe_keygen(msk: &AbeMasterKey, s: &LinkedList<String>) -> Option<CpAbeSecretKey> {
    // if no attibutes or an empty policy
    // maybe add empty msk also here
    if s.is_empty() || s.len() == 0 {
        return None;
    }
    // random number generator
    let rng = &mut rand::thread_rng();
    // generate random r1 and r2
    let r1 = Fr::random(rng);
    let r2 = Fr::random(rng);
    // and compute sk0
    let mut sk_0: Vec<(bn::G2)> = Vec::new();
    sk_0.push(msk._h * (msk._b[0] * r1));
    sk_0.push(msk._h * (msk._b[1] * r2));
    sk_0.push(msk._h * (r1 + r2));
    // sk_i data structure
    let mut sk_y: Vec<(bn::G1, bn::G1, bn::G1)> = Vec::new();
    // vec to collect 3 skt values
    let mut sk_t: Vec<(bn::G1)> = Vec::new();
    // for all i=1,...n1 compute
    for _y in s.iter() {
        // vec to collect triples in loop
        let mut sk_yt: Vec<(bn::G1)> = Vec::new();
        // pick random sigma
        let sigma = Fr::random(rng);
        // calculate sk_{i,1} and sk_{i,2}
        for t in 1..3 {
            let current_t: usize = t - 1;
            let at = -msk._a[current_t];
            let h1 = hash_to(combine_string(_y, 1, t as u32).as_bytes()) * ((msk._b[0] * r1) * at);
            let h2 = hash_to(combine_string(_y, 2, t as u32).as_bytes()) * ((msk._b[1] * r2) * at);
            let h3 = hash_to(combine_string(_y, 3, t as u32).as_bytes()) * ((r1 + r2) * at);
            sk_yt.push(h1 + h2 + h3 + (msk._g * -sigma));
        }
        // now push all three values into sk_i vec
        sk_y.push((sk_yt[0], sk_yt[1], (msk._g * -sigma)));
    }
    // now calculate skt
    let h0 = String::from("01");
    for t in 1..3 {
        // pick random sigma
        let sigma = Fr::random(rng);
        let current_t: usize = t - 1;
        let at = -msk._a[current_t];
        let h1 = hash_to(combine_string(&h0, 1, t as u32).as_bytes()) * ((msk._b[0] * r1) * at);
        let h2 = hash_to(combine_string(&h0, 2, t as u32).as_bytes()) * ((msk._b[1] * r2) * at);
        let h3 = hash_to(combine_string(&h0, 3, t as u32).as_bytes()) * ((r1 + r2) * at);
        sk_t.push(h1 + h2 + h3 + (msk._g * (sigma * at)) + msk._d[current_t]);
    }

    return Some(CpAbeSecretKey {
        _sk_0: sk_0,
        _sk_y: sk_y,
        _sk_t: sk_t,
    });
}

pub fn cpabe_encrypt(
    pk: &AbePublicKey,
    msp: &AbePolicy,
    plaintext: &Vec<u8>,
) -> Option<AbeCiphertext> {
    if msp._m.len() == 0 || msp._m[0].len() == 0 || plaintext.is_empty() {
        return None;
    }
    // random number generator
    let rng = &mut rand::thread_rng();
    // generate s1,s2
    let s1 = Fr::random(rng);
    let s2 = Fr::random(rng);
    // msp matrix M with size n1xn2
    let n1 = msp._m.len();
    let n2 = msp._m[0].len();
    let mut _ct_yl: Vec<(bn::G1, bn::G1, bn::G1)> = Vec::new();
    let secret = pairing(G1::random(rng), G2::random(rng));
    println!("cp-abe encrypt secret: {:?}", into_hex(secret).unwrap());
    // pre-compute hashes
    let mut _hash_table: Vec<Vec<Vec<(bn::G1)>>> = Vec::new();
    for _j in 0..(n2) {
        let mut _x: Vec<Vec<(bn::G1)>> = Vec::new();
        let _string1 = String::from("0") + &(_j + 1).to_string();
        for _l in 1..4 {
            let mut _y: Vec<(bn::G1)> = Vec::new();
            let _string2 = _string1.clone() + &_l.to_string();
            for _t in 1..3 {
                let _string3 = _string2.clone() + &_t.to_string();
                let mut _hash = hash_string_to_element(&_string3);
                _y.push(_hash);
            }
            _x.push(_y);
        }
        _hash_table.push(_x);
    }
    for _i in 0..(n1) {
        let mut _ct_yl_temp: Vec<(bn::G1)> = Vec::new();
        for _l in 1..4 {
            let mut _prod = G1::one();
            for _t in 1..3 {
                let mut _hash =
                    hash_string_to_element(&combine_string(&msp._pi[_i], _l as u32, _t as u32));
                for _j in 1..(msp._m[_i].len() + 1) {
                    _hash = _hash + _hash_table[_j - 1][_l - 1][_t - 1] * msp._m[_i][_j - 1];
                }
                _hash = _hash * s1;
                _hash = _hash * s2;
                _prod = _prod + _hash;
            }
            _ct_yl_temp.push(_prod);
        }
        _ct_yl.push((_ct_yl_temp[0], _ct_yl_temp[1], _ct_yl_temp[2]));
    }
    let mut ct_0: Vec<(bn::G2)> = Vec::new();
    ct_0.push(pk._h_n[0] * s1);
    ct_0.push(pk._h_n[1] * s2);
    ct_0.push(pk._h * (s1 + s2));
    //Encrypt plaintext using derived key from secret
    let mut sha = Sha3::sha3_256();
    match encode(&secret, Infinite) {
        Err(_) => return None,
        Ok(e) => {
            sha.input(e.to_hex().as_bytes());
            let mut key: [u8; 32] = [0; 32];
            sha.result(&mut key);
            let mut iv: [u8; 16] = [0; 16];
            rng.fill_bytes(&mut iv);
            println!("key: {:?}", &key);
            let ct = AbeCiphertext {
                _ct_0: ct_0,
                _ct_prime: (pk._t_n[0].pow(s1) * pk._t_n[1].pow(s2) * secret),
                _ct_y: _ct_yl,
                _ct: encrypt_aes(plaintext, &key, &iv).ok().unwrap(),
                _iv: iv,
            };
            return Some(ct);
        }
    }
}

pub fn cpabe_decrypt(sk: &CpAbeSecretKey, ct: &AbeCiphertext) -> Option<Vec<u8>> {
    let mut prod1_gt = Gt::one();
    let mut prod2_gt = Gt::one();
    for _i in 0..2 {
        let mut prod_h = G1::one(); // sk
        let mut prod_g = G1::one(); // ct
        for _j in 0..ct._ct_y.len() {
            let (sk0, sk1, sk2) = sk._sk_y[_j];
            let (ct0, ct1, ct2) = ct._ct_y[_j];
            prod_h = prod_h + sk0 + sk1 + sk2;
            prod_g = prod_g + ct0 + ct1 + ct2;
        }
        prod1_gt = prod1_gt * pairing(sk._sk_t[_i] + prod_h, ct._ct_0[_i]);
        prod2_gt = prod2_gt * pairing(prod_g, sk._sk_0[_i]);
    }
    let secret = ct._ct_prime * (prod2_gt * prod1_gt.inverse());
    println!("cp-abe decrypt secret: {:?}", into_hex(secret).unwrap());
    let r: Vec<u8> = Vec::new();
    return Some(r);
    // Decrypt plaintext using derived secret from abe scheme
    /*let mut sha = Sha3::sha3_256();
    match encode(&secret, Infinite) {
        Err(_) => return None,
        Ok(e) => {
            sha.input(e.to_hex().as_bytes());
            let mut key: [u8; 32] = [0; 32];
            sha.result(&mut key);
            println!("key: {:?}", &key);
            let aes = decrypt_aes(&ct._ct[..], &key, &ct._iv).ok().unwrap();
            return Some(aes);
        }
    }*/
}
// KP ABE PART

pub fn kpabe_keygen(msk: &AbeMasterKey, msp: &AbePolicy) -> Option<KpAbeSecretKey> {
    // if no attibutes or an empty policy
    // maybe add empty msk also here
    if msp._m.is_empty() || msp._m.len() == 0 || msp._m[0].len() == 0 {
        return None;
    }
    // random number generator
    let rng = &mut rand::thread_rng();
    // generate random r1 and r2
    let r1 = Fr::random(rng);
    let r2 = Fr::random(rng);
    // msp matrix M with size n1xn2
    let n1 = msp._m.len();
    let n2 = msp._m[0].len();
    // data structure for random sigma' values
    let mut sigma_prime: Vec<bn::Fr> = Vec::new();
    // generate 2..n1 random sigma' values
    for _i in 2..(n2 + 1) {
        sigma_prime.push(Fr::random(rng))
    }
    // and compute sk0
    let mut _sk_0: Vec<(bn::G2)> = Vec::new();
    _sk_0.push(msk._h * (msk._b[0] * r1));
    _sk_0.push(msk._h * (msk._b[1] * r2));
    _sk_0.push(msk._h * (r1 + r2));
    // sk_i data structure
    let mut sk_i: Vec<(bn::G1, bn::G1, bn::G1)> = Vec::new();
    // for all i=1,...n1 compute
    for i in 1..(n1 + 1) {
        // vec to collect triples in loop
        let mut sk_i_temp: Vec<(bn::G1)> = Vec::new();
        // pick random sigma
        let sigma = Fr::random(rng);
        // calculate sk_{i,1} and sk_{i,2}
        for t in 1..3 {
            let current_t: usize = t - 1;
            let at = msk._a[current_t];
            let h1 = hash_to(combine_string(&msp._pi[i - 1], 1, t as u32).as_bytes());
            let h2 = hash_to(combine_string(&msp._pi[i - 1], 2, t as u32).as_bytes());
            let h3 = hash_to(combine_string(&msp._pi[i - 1], 3, t as u32).as_bytes());
            // calculate the first part of the sk_it term for sk_{i,1} and sk_{i,2}
            let mut sk_it = h1 * ((msk._b[0] * r1) * at.inverse().unwrap()) +
                h2 * ((msk._b[1] * r2) * at.inverse().unwrap()) +
                h3 * ((r1 + r2) * at.inverse().unwrap());
            // now calculate the product over j=2 until n2 for sk_it in a loop
            for j in 2..(n2 + 1) {
                let j1 = hash_to(combine_string(&j.to_string(), 1, t as u32).as_bytes());
                let j2 = hash_to(combine_string(&j.to_string(), 2, t as u32).as_bytes());
                let j3 = hash_to(combine_string(&j.to_string(), 3, t as u32).as_bytes());
                sk_it = sk_it +
                    (j1 * ((msk._b[0] * r1) * at.inverse().unwrap()) +
                         j2 * ((msk._b[1] * r2) * at.inverse().unwrap()) +
                         j3 * ((r1 + r2) * at.inverse().unwrap()) +
                         (msk._g * (sigma_prime[j - 2] * at.inverse().unwrap()))) *
                        msp._m[i - 1][j - 1];
            }
            sk_i_temp.push(sk_it);
        }
        let mut sk_i3 = (msk._g * -sigma) + (msk._d[2] * msp._m[i - 1][0]);
        // calculate sk_{i,3}
        for j in 2..(n2 + 1) {
            sk_i3 = sk_i3 + ((msk._g * -sigma_prime[j - 2]) * msp._m[i - 1][j - 1]);
        }
        // now push all three values into sk_i vec
        sk_i.push((sk_i_temp[0], sk_i_temp[1], sk_i3));
    }
    return Some(KpAbeSecretKey {
        _sk_0: _sk_0,
        _sk_y: sk_i,
    });
}

pub fn kpabe_encrypt(
    pk: &AbePublicKey,
    tags: &LinkedList<String>,
    plaintext: &[u8],
) -> Option<AbeCiphertext> {
    if tags.is_empty() || plaintext.is_empty() {
        return None;
    }
    // random number generator
    let rng = &mut rand::thread_rng();
    // generate s1,s2
    let s1 = Fr::random(rng);
    let s2 = Fr::random(rng);
    //Choose random secret
    let secret = pairing(G1::random(rng), G2::random(rng));
    println!("kp-abe encrypt secret: {:?}", into_hex(secret).unwrap());
    let mut _ct_yl: Vec<(bn::G1, bn::G1, bn::G1)> = Vec::new();
    for _tag in tags.iter() {
        let mut _ct_yl_temp: Vec<(bn::G1)> = Vec::new();
        for _l in 1..4 {
            let h1 = hash_string_to_element(&combine_string(&_tag, _l as u32, 1));
            let h2 = hash_string_to_element(&combine_string(&_tag, _l as u32, 2));
            _ct_yl_temp.push((h1 * s1) + (h2 * s2));
        }
        _ct_yl.push((_ct_yl_temp[0], _ct_yl_temp[1], _ct_yl_temp[2]));
    }

    let mut ct_0: Vec<(bn::G2)> = Vec::new();
    ct_0.push(pk._h_n[0] * s1);
    ct_0.push(pk._h_n[1] * s2);
    ct_0.push(pk._h * (s1 + s2));

    //Encrypt plaintext using derived key from secret
    let mut sha = Sha3::sha3_256();
    match encode(&secret, Infinite) {
        Err(_) => return None,
        Ok(e) => {
            println!("Used key: {:?}", e.to_hex());
            sha.input(e.to_hex().as_bytes());
            let mut key: [u8; 32] = [0; 32];
            sha.result(&mut key);
            let mut iv: [u8; 16] = [0; 16];
            rng.fill_bytes(&mut iv);
            println!("key: {:?}", &key);
            let ct = AbeCiphertext {
                _ct_0: ct_0,
                _ct_prime: (pk._t_n[0].pow(s1) * pk._t_n[1].pow(s2) * secret),
                _ct_y: _ct_yl,
                _ct: encrypt_aes(plaintext, &key, &iv).ok().unwrap(),
                _iv: iv,
            };
            return Some(ct);
        }
    }
}

<<<<<<< HEAD
pub fn kpabe_decrypt(sk: &KpAbeSecretKey, ct: &AbeCiphertext) -> Option<Vec<u8>> {
    let mut prod1_gt = Gt::one();
    let mut prod2_gt = Gt::one();
    for _i in 1..3 {
        let mut prod_h = G1::one(); // sk
        let mut prod_g = G1::one(); // ct
        for _j in 0..ct._ct_y.len() {
            let (sk0, sk1, sk2) = sk._sk_y[_j];
            let (ct0, ct1, ct2) = ct._ct_y[_j];
            prod_h = prod_h + sk0 + sk1 + sk2;
            prod_g = prod_g + ct0 + ct1 + ct2;
        }
        prod1_gt = prod1_gt * pairing(prod_h, ct._ct_0[_i]);
        prod2_gt = prod2_gt * pairing(prod_g, sk._sk_0[_i]);
=======

#[no_mangle]
pub extern "C" fn abe_context_create() -> *mut AbeContext
{
    let (pk,msk) = abe_setup();
    let _ctx = unsafe { transmute(Box::new(AbeContext {_msk: msk, _pk: pk}))};
    _ctx
}

#[no_mangle]
pub extern "C" fn abe_context_destroy(ctx: *mut AbeContext)
{
    let _ctx: Box<AbeContext> = unsafe { transmute(ctx) };
    // Drop reference for GC
}

#[no_mangle]
pub extern "C" fn abe_secret_key_create(ctx: *mut AbeContext,
                                        policy: *mut c_char) -> *mut AbeSecretKey
{
    let t = unsafe { &mut *policy };
    let mut _policy = unsafe { CStr::from_ptr(t) };
    let pol = String::from(_policy.to_str().unwrap());
    let _msp = AbePolicy::from_string(&pol).unwrap();
    let _ctx = unsafe { &mut *ctx };
    let sk = abe_keygen (&_ctx._msk, &_msp).unwrap();
    let _sk = unsafe { transmute(Box::new(AbeSecretKey {_sk0: sk._sk0.clone(), _ski: sk._ski.clone()}))};
    _sk
}

#[no_mangle]
pub extern "C" fn abe_secret_key_destroy(sk: *mut AbeSecretKey)
{
    let _sk: Box<AbeSecretKey> = unsafe { transmute(sk) };
    // Drop reference for GC
}

#[no_mangle]
pub extern "C" fn abe_decrypt_native(sk: *mut AbeSecretKey, ct: *mut c_char) -> i32
{
  //TODO: Deserialize ct
  //TODO: Call abe_decrypt
  //TODO: serialize returned pt and store under pt
  return 1;
}

pub fn abe_decrypt(sk: &AbeSecretKey, ct: &AbeCiphertext) -> Option<Vec<u8>> {
    let mut _ct = (bn::G1::one(), bn::G1::one(), bn::G1::one());
    let mut _sk = (bn::G1::one(), bn::G1::one(), bn::G1::one());
    for ct_i in ct._ct_y.iter() {
        _ct = (_ct.0 + ct_i.0, _ct.1 + ct_i.1, _ct.2 + ct_i.2);
    }
    for sk_i in sk._ski.iter() {
        _sk = (_sk.0 + sk_i.0, _sk.1 + sk_i.1, _sk.2 + sk_i.2);
>>>>>>> ddc2b244
    }
    let secret = ct._ct_prime * (prod2_gt * prod1_gt.inverse());
    println!("kp-abe decrypt secret: {:?}", into_hex(secret).unwrap());
    let r: Vec<u8> = Vec::new();
    return Some(r);
    // Decrypt plaintext using derived secret from abe scheme
    /*
    let mut sha = Sha3::sha3_256();
    match encode(&secret, Infinite) {
        Err(val) => {println!("Error: {:?}", val);return None},
        Ok(e) => {
            println!("Used key: {:?}", e.to_hex());
            sha.input(e.to_hex().as_bytes());
            let mut key: [u8; 32] = [0; 32];
            sha.result(&mut key);
<<<<<<< HEAD
            println!("key: {:?}", &key);
            let aes = decrypt_aes(&ct._ct[..], &key, &ct._iv).ok().unwrap();
            return Some(aes);
=======
            println!("XXX");
            let res = decrypt_aes(ct._ct.as_slice(), &key, &ct._iv).unwrap();
            println!("YYY");
            return Some(res);
>>>>>>> ddc2b244
        }
    }
    */
}

// Helper functions from here on
pub fn into_hex<S: Encodable>(obj: S) -> Option<String> {
    encode(&obj, Infinite).ok().map(|e| e.to_hex())
}

pub fn combine_string(text: &String, j: u32, t: u32) -> String {
    let mut _combined: String = text.to_owned();
    _combined.push_str(&j.to_string());
    _combined.push_str(&t.to_string());
    return _combined.to_string();
}

pub fn hash_to(data: &[u8]) -> bn::G1 {
    let mut sha = Sha3::sha3_256();
    sha.input(data);
    let i = BigInt::parse_bytes(sha.result_str().as_bytes(), 16).unwrap();
    // TODO: check if there is a better (faster) hashToElement method
    return G1::one() * Fr::from_str(&i.to_str_radix(10)).unwrap();
}

pub fn hash_string_to_element(text: &String) -> bn::G1 {
    return hash_to(text.as_bytes());
}

// AES functions from here on

// Decrypts a buffer with the given key and iv using
// AES-256/CBC/Pkcs encryption.
//
// This function is very similar to encrypt(), so, please reference
// comments in that function. In non-example code, if desired, it is possible to
// share much of the implementation using closures to hide the operation
// being performed. However, such code would make this example less clear.
fn decrypt_aes(
    encrypted_data: &[u8],
    key: &[u8],
    iv: &[u8],
) -> Result<Vec<u8>, symmetriccipher::SymmetricCipherError> {
    let mut decryptor =
        aes::cbc_decryptor(aes::KeySize::KeySize256, key, iv, blockmodes::PkcsPadding);

    let mut final_result = Vec::<u8>::new();
    let mut read_buffer = buffer::RefReadBuffer::new(encrypted_data);
    let mut buffer = [0; 4096];
    let mut write_buffer = buffer::RefWriteBuffer::new(&mut buffer);

    loop {
        let result = try!(decryptor.decrypt(&mut read_buffer, &mut write_buffer, true));
        final_result.extend(
            write_buffer
                .take_read_buffer()
                .take_remaining()
                .iter()
                .map(|&i| i),
        );
        match result {
            BufferResult::BufferUnderflow => break,
            BufferResult::BufferOverflow => {}
        }
    }
    return Ok(final_result)
}

fn encrypt_aes(
    data: &[u8],
    key: &[u8],
    iv: &[u8],
) -> Result<Vec<u8>, symmetriccipher::SymmetricCipherError> {
    let mut encryptor =
        aes::cbc_encryptor(aes::KeySize::KeySize256, key, iv, blockmodes::PkcsPadding);
    // Each encryption operation encrypts some data from
    // an input buffer into an output buffer. Those buffers
    // must be instances of RefReaderBuffer and RefWriteBuffer
    // (respectively) which keep track of how much data has been
    // read from or written to them.
    let mut final_result = Vec::<u8>::new();
    let mut read_buffer = buffer::RefReadBuffer::new(data);
    let mut buffer = [0; 4096];
    let mut write_buffer = buffer::RefWriteBuffer::new(&mut buffer);

    // Each encryption operation will "make progress". "Making progress"
    // is a bit loosely defined, but basically, at the end of each operation
    // either BufferUnderflow or BufferOverflow will be returned (unless
    // there was an error). If the return value is BufferUnderflow, it means
    // that the operation ended while wanting more input data. If the return
    // value is BufferOverflow, it means that the operation ended because it
    // needed more space to output data. As long as the next call to the encryption
    // operation provides the space that was requested (either more input data
    // or more output space), the operation is guaranteed to get closer to
    // completing the full operation - ie: "make progress".
    //
    // Here, we pass the data to encrypt to the enryptor along with a fixed-size
    // output buffer. The 'true' flag indicates that the end of the data that
    // is to be encrypted is included in the input buffer (which is true, since
    // the input data includes all the data to encrypt). After each call, we copy
    // any output data to our result Vec. If we get a BufferOverflow, we keep
    // going in the loop since it means that there is more work to do. We can
    // complete as soon as we get a BufferUnderflow since the encryptor is telling
    // us that it stopped processing data due to not having any more data in the
    // input buffer.
    loop {
        let result = try!(encryptor.encrypt(&mut read_buffer, &mut write_buffer, true));

        // "write_buffer.take_read_buffer().take_remaining()" means:
        // from the writable buffer, create a new readable buffer which
        // contains all data that has been written, and then access all
        // of that data as a slice.
        final_result.extend(
            write_buffer
                .take_read_buffer()
                .take_remaining()
                .iter()
                .map(|&i| i),
        );

        match result {
            BufferResult::BufferUnderflow => break,
            BufferResult::BufferOverflow => {}
        }
    }

    Ok(final_result)
}

#[cfg(test)]
mod tests {
    use abe_setup;
<<<<<<< HEAD
    use cpabe_keygen;
    use cpabe_encrypt;
    use cpabe_decrypt;
    use kpabe_keygen;
    use kpabe_encrypt;
    use kpabe_decrypt;
=======
    use abe_keygen;
    use abe_decrypt;
    use abe_encrypt;
>>>>>>> ddc2b244
    use hash_string_to_element;
    use combine_string;
    use AbePolicy;
    use AbeCiphertext;
    use CpAbeSecretKey;
    use KpAbeSecretKey;
    use Fr;
    use std::collections::LinkedList;
    use std::string::String;
    use bn::*;
    use bincode::SizeLimit::Infinite;
    use bincode::rustc_serialize::{encode, decode};
    use rustc_serialize::{Encodable, Decodable};
    use rustc_serialize::hex::{FromHex, ToHex};

    pub fn into_hex<S: Encodable>(obj: S) -> Option<String> {
        encode(&obj, Infinite).ok().map(|e| e.to_hex())
    }

    pub fn from_hex<S: Decodable>(s: &str) -> Option<S> {
        let s = s.from_hex().unwrap();
        decode(&s).ok()
    }

    // TODO: write tests for all algorithms of the scheme
    // PROBLEM: random blinding of nearly all values
    // TODO: check if static values can be injected in rust!?

    #[test]
    fn test_setup() {
        let (pk, msk) = abe_setup();
        // assert generators
        assert_eq!(into_hex(msk._h).unwrap(), into_hex(pk._h).unwrap());
        // assert random values a
        let hn0 = into_hex(msk._h * msk._a[0]).unwrap();
        let hn1 = into_hex(msk._h * msk._a[1]).unwrap();
        assert_eq!(hn0, into_hex(pk._h_n[0]).unwrap());
        assert_eq!(hn1, into_hex(pk._h_n[1]).unwrap());
    }

    #[test]
    fn test_keygen() {
        let (pk, msk) = abe_setup();
        // 4 attributes a, b, c and d
        let policy = String::from(r#"{"OR": [{"AND": [{"ATT": "A"}, {"ATT": "B"}]}, {"AND": [{"ATT": "C"}, {"ATT": "D"}]}]}"#);
        let msp: AbePolicy = AbePolicy::from_string(policy).unwrap();
        // 4 rows
        assert_eq!(msp._m.len(), 4);
        // with 3 columns
        assert_eq!(msp._m[0].len(), 3);
        // create sk from msk and msp
        let sk: KpAbeSecretKey = kpabe_keygen(&msk, &msp).unwrap();
        assert_eq!(sk._sk_y.len(), 4);
    }

    #[test]
    fn test_cp_abe_and_encryption() {
        // setup scheme
        let (pk, msk) = abe_setup();
        // a set of two attributes
        let mut attributes: LinkedList<String> = LinkedList::new();
        attributes.push_back(String::from("A"));
        attributes.push_back(String::from("B"));
        // an msp policy (A and B)
        let msp1: AbePolicy = AbePolicy::from_string(
            String::from(r#"{"AND": [{"ATT": "A"}, {"ATT": "B"}]}"#),
        ).unwrap();
        // our plaintext
        let plaintext = String::from("dance like no one's watching, encrypt like everyone is!");
        // cp-abe ciphertext
        let ct_cp: AbeCiphertext = cpabe_encrypt(&pk, &msp1, &plaintext.clone().into_bytes())
            .unwrap();
        // some assertions
        // TODO
        // a cp-abe SK key using msp
        let sk_cp: CpAbeSecretKey = cpabe_keygen(&msk, &attributes).unwrap();
        // some assertions
        // TODO
        // and now decrypt again
        let plaintext_cp: Vec<u8> = cpabe_decrypt(&sk_cp, &ct_cp).unwrap();
        let cp = String::from_utf8(plaintext_cp).unwrap();
        println!("plaintext_cp: {:?}", cp);
    }
    /*
    #[test]
    fn test_kp_abe_and_encryption() {
        // setup scheme
        let (pk, msk) = abe_setup();
        // a set of two attributes
        let mut attributes: LinkedList<String> = LinkedList::new();
        attributes.push_back(String::from("A"));
        attributes.push_back(String::from("B"));
        // an msp policy (A and B)
        let msp1: AbePolicy = AbePolicy::from_string(
            String::from(r#"{"AND": [{"ATT": "A"}, {"ATT": "B"}]}"#),
        ).unwrap();
        // our plaintext
        let plaintext = String::from("dance like no one's watching, encrypt like everyone is!");
        // kp-abe ciphertext
        let ct_kp: AbeCiphertext = kpabe_encrypt(&pk, &attributes, &plaintext.clone().into_bytes())
            .unwrap();
        // some assertions
        // TODO
        // a kp-abe SK key using msp
        let sk_kp: KpAbeSecretKey = kpabe_keygen(&msk, &msp1).unwrap();
        // some assertions
        // TODO
        // and now decrypt again
        let plaintext_kp: Vec<u8> = kpabe_decrypt(&sk_kp, &ct_kp).unwrap();
        let kp = String::from_utf8(plaintext_kp).unwrap();
        println!("plaintext_kp: {:?}", kp);
    }
*/
    #[test]
    fn test_combine_string() {
        let s1 = String::from("hashing");
        let u2: u32 = 4;
        let u3: u32 = 8;
        let _combined = combine_string(&s1, u2, u3);
        assert_eq!(_combined, String::from("hashing48"));
    }

    #[test]
    fn test_hash() {
        let s1 = String::from("hashing");
        let point1 = hash_string_to_element(&s1);
        let expected_str: String = into_hex(point1).unwrap();
        //println!("Expected: {:?}", expected_str); // print msg's during test: "cargo test -- --nocapture"
        assert_eq!(
            "0403284c4eb462be32679deba32fa662d71bb4ba7b1300f7c8906e1215e6c354aa0d973373c26c7f2859c2ba7a0656bc59a79fa64cb3a5bbe99cf14d0f0f08ab46",
            expected_str
        );
    }

    #[test]
    fn test_fr() {
        let one: String = into_hex(Fr::one()).unwrap();
        let minus: String = into_hex(-Fr::one()).unwrap();
        let substract: String = into_hex(Fr::zero() - Fr::one()).unwrap();
        let invert: String = into_hex(Fr::one().inverse().unwrap()).unwrap();
        println!("one: {:?}", one);
        println!("minus: {:?}", minus);
        println!("substract: {:?}", substract);
        println!("invert: {:?}", invert);
    }

    #[test]
    fn test_to_msp() {
        let policy = String::from(r#"{"OR": [{"AND": [{"ATT": "A"}, {"ATT": "B"}]}, {"AND": [{"ATT": "A"}, {"ATT": "C"}]}]}"#);
        let mut _values: Vec<Vec<Fr>> = Vec::new();
        let mut _attributes: Vec<String> = Vec::new();
        let p1 = vec![Fr::zero(), Fr::zero(), -Fr::one()];
        let p2 = vec![Fr::one(), Fr::zero(), Fr::one()];
        let p3 = vec![Fr::zero(), -Fr::one(), Fr::zero()];
        let p4 = vec![Fr::one(), Fr::one(), Fr::zero()];
        let mut _msp_test = AbePolicy {
            _m: vec![p1, p2, p3, p4],
            _pi: vec![
                String::from("A"),
                String::from("B"),
                String::from("A"),
                String::from("C"),
            ],
            _deg: 3,
        };
        match AbePolicy::from_string(policy) {
            None => assert!(false),
            Some(_msp) => {
                for i in 0..4 {
                    let p = &_msp._m[i];
                    let p_test = &_msp_test._m[i];
                    for j in 0..3 {
                        assert!(p[j] == p_test[j]);
                    }
                }
                assert!(_msp_test._deg == _msp._deg);
            }
        }
    }

    #[test]
    fn test_enc_dec() {
        let test_str = "hello world";
        let (pk,msk) = abe_setup();
        let policy = String::from(r#"{"OR": [{"AND": [{"ATT": "A"}, {"ATT": "B"}]}, {"AND": [{"ATT": "A"}, {"ATT": "C"}]}]}"#);
        let abe_pol = AbePolicy::from_string(policy).unwrap();
        let mut tags = LinkedList::new();
        tags.push_back(String::from("A"));
        let ciphertext = abe_encrypt (&pk, &tags, test_str.as_bytes()).unwrap();
        let sk = abe_keygen (&msk, &abe_pol).unwrap();
        println!("Ctlen: {:?}", ciphertext._ct.len());

        let plaintext = abe_decrypt (&sk, &ciphertext).unwrap();
                println!("plain: {:?}", plaintext);
        assert!(plaintext == test_str.as_bytes());
    }
}<|MERGE_RESOLUTION|>--- conflicted
+++ resolved
@@ -12,14 +12,11 @@
 extern crate bincode;
 extern crate rustc_serialize;
 extern crate num_bigint;
-<<<<<<< HEAD
-=======
 
 use libc::*;
 use std::ffi::CString;
 use std::ffi::CStr;
 use std::mem::transmute;
->>>>>>> ddc2b244
 use std::collections::LinkedList;
 use std::string::String;
 use num_bigint::BigInt;
@@ -329,6 +326,7 @@
         }
     }*/
 }
+
 // KP ABE PART
 
 pub fn kpabe_keygen(msk: &AbeMasterKey, msp: &AbePolicy) -> Option<KpAbeSecretKey> {
@@ -440,7 +438,6 @@
     match encode(&secret, Infinite) {
         Err(_) => return None,
         Ok(e) => {
-            println!("Used key: {:?}", e.to_hex());
             sha.input(e.to_hex().as_bytes());
             let mut key: [u8; 32] = [0; 32];
             sha.result(&mut key);
@@ -459,7 +456,54 @@
     }
 }
 
-<<<<<<< HEAD
+
+#[no_mangle]
+pub extern "C" fn abe_context_create() -> *mut AbeContext {
+    let (pk, msk) = abe_setup();
+    let _ctx = unsafe { transmute(Box::new(AbeContext { _msk: msk, _pk: pk })) };
+    _ctx
+}
+
+#[no_mangle]
+pub extern "C" fn abe_context_destroy(ctx: *mut AbeContext) {
+    let _ctx: Box<AbeContext> = unsafe { transmute(ctx) };
+    // Drop reference for GC
+}
+
+#[no_mangle]
+pub extern "C" fn kpabe_secret_key_create(
+    ctx: *mut AbeContext,
+    policy: *mut c_char,
+) -> *mut KpAbeSecretKey {
+    let t = unsafe { &mut *policy };
+    let mut _policy = unsafe { CStr::from_ptr(t) };
+    let pol = String::from(_policy.to_str().unwrap());
+    let _msp = AbePolicy::from_string(&pol).unwrap();
+    let _ctx = unsafe { &mut *ctx };
+    let sk = kpabe_keygen(&_ctx._msk, &_msp).unwrap();
+    let _sk = unsafe {
+        transmute(Box::new(KpAbeSecretKey {
+            _sk_0: sk._sk_0.clone(),
+            _sk_y: sk._sk_y.clone(),
+        }))
+    };
+    _sk
+}
+
+#[no_mangle]
+pub extern "C" fn kpabe_secret_key_destroy(sk: *mut KpAbeSecretKey) {
+    let _sk: Box<KpAbeSecretKey> = unsafe { transmute(sk) };
+    // Drop reference for GC
+}
+
+#[no_mangle]
+pub extern "C" fn kpabe_decrypt_native(sk: *mut KpAbeSecretKey, ct: *mut c_char) -> i32 {
+    //TODO: Deserialize ct
+    //TODO: Call abe_decrypt
+    //TODO: serialize returned pt and store under pt
+    return 1;
+}
+
 pub fn kpabe_decrypt(sk: &KpAbeSecretKey, ct: &AbeCiphertext) -> Option<Vec<u8>> {
     let mut prod1_gt = Gt::one();
     let mut prod2_gt = Gt::one();
@@ -474,62 +518,6 @@
         }
         prod1_gt = prod1_gt * pairing(prod_h, ct._ct_0[_i]);
         prod2_gt = prod2_gt * pairing(prod_g, sk._sk_0[_i]);
-=======
-
-#[no_mangle]
-pub extern "C" fn abe_context_create() -> *mut AbeContext
-{
-    let (pk,msk) = abe_setup();
-    let _ctx = unsafe { transmute(Box::new(AbeContext {_msk: msk, _pk: pk}))};
-    _ctx
-}
-
-#[no_mangle]
-pub extern "C" fn abe_context_destroy(ctx: *mut AbeContext)
-{
-    let _ctx: Box<AbeContext> = unsafe { transmute(ctx) };
-    // Drop reference for GC
-}
-
-#[no_mangle]
-pub extern "C" fn abe_secret_key_create(ctx: *mut AbeContext,
-                                        policy: *mut c_char) -> *mut AbeSecretKey
-{
-    let t = unsafe { &mut *policy };
-    let mut _policy = unsafe { CStr::from_ptr(t) };
-    let pol = String::from(_policy.to_str().unwrap());
-    let _msp = AbePolicy::from_string(&pol).unwrap();
-    let _ctx = unsafe { &mut *ctx };
-    let sk = abe_keygen (&_ctx._msk, &_msp).unwrap();
-    let _sk = unsafe { transmute(Box::new(AbeSecretKey {_sk0: sk._sk0.clone(), _ski: sk._ski.clone()}))};
-    _sk
-}
-
-#[no_mangle]
-pub extern "C" fn abe_secret_key_destroy(sk: *mut AbeSecretKey)
-{
-    let _sk: Box<AbeSecretKey> = unsafe { transmute(sk) };
-    // Drop reference for GC
-}
-
-#[no_mangle]
-pub extern "C" fn abe_decrypt_native(sk: *mut AbeSecretKey, ct: *mut c_char) -> i32
-{
-  //TODO: Deserialize ct
-  //TODO: Call abe_decrypt
-  //TODO: serialize returned pt and store under pt
-  return 1;
-}
-
-pub fn abe_decrypt(sk: &AbeSecretKey, ct: &AbeCiphertext) -> Option<Vec<u8>> {
-    let mut _ct = (bn::G1::one(), bn::G1::one(), bn::G1::one());
-    let mut _sk = (bn::G1::one(), bn::G1::one(), bn::G1::one());
-    for ct_i in ct._ct_y.iter() {
-        _ct = (_ct.0 + ct_i.0, _ct.1 + ct_i.1, _ct.2 + ct_i.2);
-    }
-    for sk_i in sk._ski.iter() {
-        _sk = (_sk.0 + sk_i.0, _sk.1 + sk_i.1, _sk.2 + sk_i.2);
->>>>>>> ddc2b244
     }
     let secret = ct._ct_prime * (prod2_gt * prod1_gt.inverse());
     println!("kp-abe decrypt secret: {:?}", into_hex(secret).unwrap());
@@ -541,20 +529,15 @@
     match encode(&secret, Infinite) {
         Err(val) => {println!("Error: {:?}", val);return None},
         Ok(e) => {
-            println!("Used key: {:?}", e.to_hex());
             sha.input(e.to_hex().as_bytes());
             let mut key: [u8; 32] = [0; 32];
             sha.result(&mut key);
-<<<<<<< HEAD
+
             println!("key: {:?}", &key);
-            let aes = decrypt_aes(&ct._ct[..], &key, &ct._iv).ok().unwrap();
-            return Some(aes);
-=======
             println!("XXX");
             let res = decrypt_aes(ct._ct.as_slice(), &key, &ct._iv).unwrap();
             println!("YYY");
             return Some(res);
->>>>>>> ddc2b244
         }
     }
     */
@@ -620,7 +603,7 @@
             BufferResult::BufferOverflow => {}
         }
     }
-    return Ok(final_result)
+    return Ok(final_result);
 }
 
 fn encrypt_aes(
@@ -687,18 +670,12 @@
 #[cfg(test)]
 mod tests {
     use abe_setup;
-<<<<<<< HEAD
     use cpabe_keygen;
     use cpabe_encrypt;
     use cpabe_decrypt;
     use kpabe_keygen;
     use kpabe_encrypt;
     use kpabe_decrypt;
-=======
-    use abe_keygen;
-    use abe_decrypt;
-    use abe_encrypt;
->>>>>>> ddc2b244
     use hash_string_to_element;
     use combine_string;
     use AbePolicy;
@@ -744,7 +721,7 @@
         let (pk, msk) = abe_setup();
         // 4 attributes a, b, c and d
         let policy = String::from(r#"{"OR": [{"AND": [{"ATT": "A"}, {"ATT": "B"}]}, {"AND": [{"ATT": "C"}, {"ATT": "D"}]}]}"#);
-        let msp: AbePolicy = AbePolicy::from_string(policy).unwrap();
+        let msp: AbePolicy = AbePolicy::from_string(&policy).unwrap();
         // 4 rows
         assert_eq!(msp._m.len(), 4);
         // with 3 columns
@@ -764,7 +741,7 @@
         attributes.push_back(String::from("B"));
         // an msp policy (A and B)
         let msp1: AbePolicy = AbePolicy::from_string(
-            String::from(r#"{"AND": [{"ATT": "A"}, {"ATT": "B"}]}"#),
+            &String::from(r#"{"AND": [{"ATT": "A"}, {"ATT": "B"}]}"#),
         ).unwrap();
         // our plaintext
         let plaintext = String::from("dance like no one's watching, encrypt like everyone is!");
@@ -782,7 +759,7 @@
         let cp = String::from_utf8(plaintext_cp).unwrap();
         println!("plaintext_cp: {:?}", cp);
     }
-    /*
+
     #[test]
     fn test_kp_abe_and_encryption() {
         // setup scheme
@@ -793,7 +770,7 @@
         attributes.push_back(String::from("B"));
         // an msp policy (A and B)
         let msp1: AbePolicy = AbePolicy::from_string(
-            String::from(r#"{"AND": [{"ATT": "A"}, {"ATT": "B"}]}"#),
+            &String::from(r#"{"AND": [{"ATT": "A"}, {"ATT": "B"}]}"#),
         ).unwrap();
         // our plaintext
         let plaintext = String::from("dance like no one's watching, encrypt like everyone is!");
@@ -811,7 +788,7 @@
         let kp = String::from_utf8(plaintext_kp).unwrap();
         println!("plaintext_kp: {:?}", kp);
     }
-*/
+
     #[test]
     fn test_combine_string() {
         let s1 = String::from("hashing");
@@ -831,18 +808,6 @@
             "0403284c4eb462be32679deba32fa662d71bb4ba7b1300f7c8906e1215e6c354aa0d973373c26c7f2859c2ba7a0656bc59a79fa64cb3a5bbe99cf14d0f0f08ab46",
             expected_str
         );
-    }
-
-    #[test]
-    fn test_fr() {
-        let one: String = into_hex(Fr::one()).unwrap();
-        let minus: String = into_hex(-Fr::one()).unwrap();
-        let substract: String = into_hex(Fr::zero() - Fr::one()).unwrap();
-        let invert: String = into_hex(Fr::one().inverse().unwrap()).unwrap();
-        println!("one: {:?}", one);
-        println!("minus: {:?}", minus);
-        println!("substract: {:?}", substract);
-        println!("invert: {:?}", invert);
     }
 
     #[test]
@@ -864,7 +829,7 @@
             ],
             _deg: 3,
         };
-        match AbePolicy::from_string(policy) {
+        match AbePolicy::from_string(&policy) {
             None => assert!(false),
             Some(_msp) => {
                 for i in 0..4 {
@@ -878,21 +843,22 @@
             }
         }
     }
-
+    /*
     #[test]
     fn test_enc_dec() {
         let test_str = "hello world";
-        let (pk,msk) = abe_setup();
+        let (pk, msk) = abe_setup();
         let policy = String::from(r#"{"OR": [{"AND": [{"ATT": "A"}, {"ATT": "B"}]}, {"AND": [{"ATT": "A"}, {"ATT": "C"}]}]}"#);
-        let abe_pol = AbePolicy::from_string(policy).unwrap();
+        let abe_pol = AbePolicy::from_string(&policy).unwrap();
         let mut tags = LinkedList::new();
         tags.push_back(String::from("A"));
-        let ciphertext = abe_encrypt (&pk, &tags, test_str.as_bytes()).unwrap();
-        let sk = abe_keygen (&msk, &abe_pol).unwrap();
+        let ciphertext = kpabe_encrypt(&pk, &tags, test_str.as_bytes()).unwrap();
+        let sk = kpabe_keygen(&msk, &abe_pol).unwrap();
         println!("Ctlen: {:?}", ciphertext._ct.len());
 
-        let plaintext = abe_decrypt (&sk, &ciphertext).unwrap();
-                println!("plain: {:?}", plaintext);
+        let plaintext = kpabe_decrypt(&sk, &ciphertext).unwrap();
+        println!("plain: {:?}", plaintext);
         assert!(plaintext == test_str.as_bytes());
     }
+    */
 }