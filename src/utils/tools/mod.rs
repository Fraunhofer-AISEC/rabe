#[allow(dead_code)]
extern crate bn;
<<<<<<< HEAD
extern crate serde;
extern crate serde_json;
=======
>>>>>>> c781f533
extern crate crypto;
extern crate num_bigint;
extern crate rand;
extern crate serde;
extern crate serde_json;

use bn::*;
use num_bigint::ToBigInt;
use std::collections::HashSet;

pub fn is_negative(_attr: &String) -> bool {
    let first_char = &_attr[..1];
    return first_char == '!'.to_string();
}

pub fn usize_to_fr(_i: usize) -> Fr {
    let _i = _i.to_bigint().unwrap();
    return Fr::from_str(&_i.to_str_radix(10)).unwrap();
}

pub fn string_to_json(policy: &String) -> Option<serde_json::Value> {
    match serde_json::from_str(policy) {
        Err(e) => {
            println!("string_to_json ERROR: {:?}", e);
            return None;
        }
        Ok(pol) => {
            return Some(pol);
        }
    }
}

pub fn contains(data: &Vec<String>, value: &String) -> bool {
    let len = data.into_iter()
        .filter(|&i| i == value)
        .collect::<Vec<_>>()
        .len();
    return len >= 1;
}

// used to check if a set of attributes is a subset of another
pub fn is_subset(_subset: &Vec<String>, _attr: &Vec<String>) -> bool {
    let super_set: HashSet<_> = _attr.iter().cloned().collect();
    let sub_set: HashSet<_> = _subset.iter().cloned().collect();
    return sub_set.is_subset(&super_set);
}

pub fn traverse_str(_attr: &Vec<String>, _policy: &String) -> bool {
    match string_to_json(_policy) {
        None => return false,
        Some(_value) => return traverse_json(_attr, &_value),
    }
}

// used to traverse / check policy tree
pub fn traverse_json(_attr: &Vec<String>, _json: &serde_json::Value) -> bool {
    if *_json == serde_json::Value::Null {
        println!("Error: passed null as json!");
        return false;
    }
    if _attr.len() == 0 {
        println!("Error: No attributes in List!");
        return false;
    }
    // inner node or
    if _json["OR"].is_array() {
        let _num_terms = _json["OR"].as_array().unwrap().len();
        if _num_terms >= 2 {
            let mut ret = false;
            for _i in 0usize.._num_terms {
                ret = ret || traverse_json(_attr, &_json["OR"][_i]);
            }
            return ret;
        } else {
            println!("Error: Invalid policy (OR with just a single child).");
            return false;
        }
    }
    // inner node and
    else if _json["AND"].is_array() {
        let _num_terms = _json["AND"].as_array().unwrap().len();
        if _num_terms >= 2 {
            let mut ret = true;
            for _i in 0usize.._num_terms {
                ret = ret && traverse_json(_attr, &_json["AND"][_i]);
            }
            return ret;
        } else {
            println!("Error: Invalid policy (AND with just a single child).");
            return false;
        }
    }
    // leaf node
    else if _json["ATT"] != serde_json::Value::Null {
        match _json["ATT"].as_str() {
            Some(s) => {
                // check if ATT in _attr list
                return (&_attr).into_iter().any(|x| x == s);
            }
            None => {
                println!("Error: in attribute String");
                return false;
            }
        }
    }
    // error
    else {
        println!("Error: Policy invalid. No AND or OR found");
        return false;
    }
}

#[cfg(test)]
mod tests {

    use super::*;

    #[test]
    fn test_traverse() {
        let policyfalse = String::from(r#"joking-around?"#);
        let policy1 = String::from(r#"{"AND": [{"ATT": "A"}, {"ATT": "B"}]}"#);
        let policy2 = String::from(r#"{"OR": [{"ATT": "A"}, {"ATT": "B"}]}"#);
        let policy3 = String::from(
            r#"{"AND": [{"OR": [{"ATT": "C"}, {"ATT": "D"}]}, {"ATT": "B"}]}"#,
        );
        let mut _set0: Vec<String> = Vec::new();
        _set0.push(String::from("X"));
        _set0.push(String::from("Y"));

        let mut _set1: Vec<String> = Vec::new();
        _set1.push(String::from("A"));
        _set1.push(String::from("B"));

        let mut _set2: Vec<String> = Vec::new();
        _set2.push(String::from("C"));
        _set2.push(String::from("D"));

        let mut _set3: Vec<String> = Vec::new();
        _set3.push(String::from("A"));
        _set3.push(String::from("B"));
        _set3.push(String::from("C"));
        _set3.push(String::from("D"));

        assert_eq!(traverse_str(&_set1, &policyfalse), false);

        assert_eq!(traverse_str(&_set0, &policy1), false);
        assert_eq!(traverse_str(&_set1, &policy1), true);
        assert_eq!(traverse_str(&_set2, &policy1), false);
        assert_eq!(traverse_str(&_set3, &policy1), true);

        assert_eq!(traverse_str(&_set1, &policy2), true);
        assert_eq!(traverse_str(&_set2, &policy2), false);
        assert_eq!(traverse_str(&_set3, &policy2), true);

        assert_eq!(traverse_str(&_set1, &policy3), false);
        assert_eq!(traverse_str(&_set2, &policy3), false);
        assert_eq!(traverse_str(&_set3, &policy3), true);
    }
}<|MERGE_RESOLUTION|>--- conflicted
+++ resolved
@@ -1,10 +1,5 @@
 #[allow(dead_code)]
 extern crate bn;
-<<<<<<< HEAD
-extern crate serde;
-extern crate serde_json;
-=======
->>>>>>> c781f533
 extern crate crypto;
 extern crate num_bigint;
 extern crate rand;
