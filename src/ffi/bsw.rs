use schemes::bsw::*;
use std::ops::Deref;
use libc::*;
use std::ffi::CStr;
use std::mem::transmute;
use std::string::String;
use serde_json;

#[no_mangle]
pub extern "C" fn bsw_context_create() -> *mut CpAbeContext {
    let _ctx = unsafe { transmute(Box::new(setup())) };
    _ctx
}

#[no_mangle]
pub extern "C" fn bsw_context_destroy(ctx: *mut CpAbeContext) {
    let _ctx: Box<CpAbeContext> = unsafe { transmute(ctx) };
    _ctx.deref();
}

#[no_mangle]
pub extern "C" fn bsw_keygen(
    ctx: *mut CpAbeContext,
    attributes: *mut Vec<String>,
) -> *mut CpAbeSecretKey {
    let _attr = unsafe { &mut *attributes };
    let attr_vec: Vec<_> = _attr.iter().map(|arg| arg.to_string()).collect();
    let _ctx = unsafe { &*ctx };
    let _sk = unsafe {
        transmute(Box::new(
            keygen(&_ctx._pk, &_ctx._msk, &attr_vec).unwrap().clone(),
        ))
    };
    _sk
}

#[no_mangle]
pub extern "C" fn bsw_keygen_destroy(sk: *mut CpAbeSecretKey) {
    let _sk: Box<CpAbeSecretKey> = unsafe { transmute(sk) };
    _sk.deref();
}

#[no_mangle]
pub extern "C" fn bsw_delegate(
    ctx: *mut CpAbeContext,
    sk: *mut CpAbeSecretKey,
    attributes: *mut Vec<String>,
) -> *mut CpAbeSecretKey {
    let _attr = unsafe { &mut *attributes };
    let attr_vec: Vec<_> = _attr.iter().map(|arg| arg.to_string()).collect();
    let _ctx = unsafe { &*ctx };
    let _sk = unsafe { &*sk };
    let _dsk = unsafe { transmute(Box::new(delegate(&_ctx._pk, &_sk, &attr_vec).unwrap())) };
    _dsk
}

#[no_mangle]
pub extern "C" fn bsw_encrypt_size (
    ctx: *mut CpAbeContext,
    policy: *mut c_char,
    data: *mut u8,
    data_len: u32
) -> i32 {
    let p = unsafe { &mut *policy };
    let mut _pol = unsafe { CStr::from_ptr(p) };
    let pol = String::from(_pol.to_str().unwrap());
    unsafe {
      let _ctx = &*ctx;
      let _data = &mut *data;
      let _data_vec = Vec::from_raw_parts(data, data_len as usize, data_len as usize);
      let _ct = encrypt(&_ctx._pk, &pol, &_data_vec).unwrap();
      let _ct_str = serde_json::to_string_pretty(&_ct).unwrap();
    _ct_str.len() as i32
    }
}

#[no_mangle]
pub extern "C" fn bsw_encrypt(
    ctx: *mut CpAbeContext,
    policy: *mut c_char,
    data: *mut u8,
    data_len: u32,
    buf: *mut u8,
    buf_len: *mut u32
) {
    let p = unsafe { &mut *policy };
    let mut _pol = unsafe { CStr::from_ptr(p) };
    let pol = String::from(_pol.to_str().unwrap());
    let _ctx = unsafe { &*ctx };
    let _data = unsafe { &mut *data };
<<<<<<< HEAD
    let _ct = unsafe {
        transmute(Box::new(
            encrypt(&_ctx._pk, &pol, &_data.to_vec()).unwrap().clone(),
        ))
    };
    _ct
=======
    unsafe {
      let _ctx = &*ctx;
      let _data = &mut *data;
      let _data_vec = Vec::from_raw_parts(data, data_len as usize, data_len as usize);
      let _ct = encrypt(&_ctx._pk, &pol, &_data_vec).unwrap();
      let _ct_str = serde_json::to_string_pretty(&_ct).unwrap();
    }
    use std::{slice,ptr};
    unsafe {
        ptr::copy_nonoverlapping(data, buf, data_len as usize);
    }
>>>>>>> 617992a6
}

#[no_mangle]
pub extern "C" fn bsw_decrypt(sk: *mut CpAbeSecretKey, ct: *mut CpAbeCiphertext) -> Vec<u8> {
    let _sk = unsafe { &mut *sk };
    let _ct = unsafe { &mut *ct };
    let pt = decrypt(&_sk, &_ct).unwrap();
    pt
}<|MERGE_RESOLUTION|>--- conflicted
+++ resolved
@@ -55,22 +55,22 @@
 }
 
 #[no_mangle]
-pub extern "C" fn bsw_encrypt_size (
+pub extern "C" fn bsw_encrypt_size(
     ctx: *mut CpAbeContext,
     policy: *mut c_char,
     data: *mut u8,
-    data_len: u32
+    data_len: u32,
 ) -> i32 {
     let p = unsafe { &mut *policy };
     let mut _pol = unsafe { CStr::from_ptr(p) };
     let pol = String::from(_pol.to_str().unwrap());
     unsafe {
-      let _ctx = &*ctx;
-      let _data = &mut *data;
-      let _data_vec = Vec::from_raw_parts(data, data_len as usize, data_len as usize);
-      let _ct = encrypt(&_ctx._pk, &pol, &_data_vec).unwrap();
-      let _ct_str = serde_json::to_string_pretty(&_ct).unwrap();
-    _ct_str.len() as i32
+        let _ctx = &*ctx;
+        let _data = &mut *data;
+        let _data_vec = Vec::from_raw_parts(data, data_len as usize, data_len as usize);
+        let _ct = encrypt(&_ctx._pk, &pol, &_data_vec).unwrap();
+        let _ct_str = serde_json::to_string_pretty(&_ct).unwrap();
+        _ct_str.len() as i32
     }
 }
 
@@ -81,33 +81,24 @@
     data: *mut u8,
     data_len: u32,
     buf: *mut u8,
-    buf_len: *mut u32
+    buf_len: *mut u32,
 ) {
     let p = unsafe { &mut *policy };
     let mut _pol = unsafe { CStr::from_ptr(p) };
     let pol = String::from(_pol.to_str().unwrap());
     let _ctx = unsafe { &*ctx };
     let _data = unsafe { &mut *data };
-<<<<<<< HEAD
-    let _ct = unsafe {
-        transmute(Box::new(
-            encrypt(&_ctx._pk, &pol, &_data.to_vec()).unwrap().clone(),
-        ))
-    };
-    _ct
-=======
     unsafe {
-      let _ctx = &*ctx;
-      let _data = &mut *data;
-      let _data_vec = Vec::from_raw_parts(data, data_len as usize, data_len as usize);
-      let _ct = encrypt(&_ctx._pk, &pol, &_data_vec).unwrap();
-      let _ct_str = serde_json::to_string_pretty(&_ct).unwrap();
+        let _ctx = &*ctx;
+        let _data = &mut *data;
+        let _data_vec = Vec::from_raw_parts(data, data_len as usize, data_len as usize);
+        let _ct = encrypt(&_ctx._pk, &pol, &_data_vec).unwrap();
+        let _ct_str = serde_json::to_string_pretty(&_ct).unwrap();
     }
-    use std::{slice,ptr};
+    use std::{slice, ptr};
     unsafe {
         ptr::copy_nonoverlapping(data, buf, data_len as usize);
     }
->>>>>>> 617992a6
 }
 
 #[no_mangle]
